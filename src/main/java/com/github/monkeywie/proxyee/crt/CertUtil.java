package com.github.monkeywie.proxyee.crt;

import java.io.*;
import java.net.URI;
import java.nio.file.Files;
import java.nio.file.Paths;
import java.security.*;
import java.security.cert.CertificateException;
import java.security.cert.CertificateFactory;
import java.security.cert.X509Certificate;
import java.security.spec.EncodedKeySpec;
import java.security.spec.InvalidKeySpecException;
import java.security.spec.PKCS8EncodedKeySpec;
import java.security.spec.X509EncodedKeySpec;
import java.util.Arrays;
import java.util.Date;
import java.util.List;
import java.util.NoSuchElementException;
import java.util.concurrent.TimeUnit;
import java.util.stream.Collectors;
import java.util.stream.IntStream;

public class CertUtil {

    private static KeyFactory keyFactory = null;

    private static KeyFactory getKeyFactory() {
        if (keyFactory == null) {
            try {
                keyFactory = KeyFactory.getInstance("RSA");
            } catch (NoSuchAlgorithmException e) {
                // Unexpected anomalies
                throw new IllegalStateException(e);
            }
        }
        return keyFactory;
    }

    /**
     * 生成RSA公私密钥对,长度为2048
     */
    public static KeyPair genKeyPair() throws Exception {
        KeyPairGenerator keyPairGen = KeyPairGenerator.getInstance("RSA");
        keyPairGen.initialize(2048, new SecureRandom());
        return keyPairGen.genKeyPair();
    }

    /**
     * 从文件加载RSA私钥 openssl pkcs8 -topk8 -nocrypt -inform PEM -outform DER -in ca.key -out
     * ca_private.der
     */
    public static PrivateKey loadPriKey(byte[] bts)
            throws NoSuchAlgorithmException, InvalidKeySpecException {
        EncodedKeySpec privateKeySpec = new PKCS8EncodedKeySpec(bts);
        return getKeyFactory().generatePrivate(privateKeySpec);
    }

    /**
     * 从文件加载RSA私钥 openssl pkcs8 -topk8 -nocrypt -inform PEM -outform DER -in ca.key -out
     * ca_private.der
     */
    public static PrivateKey loadPriKey(String path) throws Exception {
        return loadPriKey(Files.readAllBytes(Paths.get(path)));
    }

    /**
     * 从文件加载RSA私钥 openssl pkcs8 -topk8 -nocrypt -inform PEM -outform DER -in ca.key -out
     * ca_private.der
     */
    public static PrivateKey loadPriKey(URI uri) throws Exception {
        return loadPriKey(Paths.get(uri).toString());
    }

    /**
     * 从文件加载RSA私钥 openssl pkcs8 -topk8 -nocrypt -inform PEM -outform DER -in ca.key -out
     * ca_private.der
     */
    public static PrivateKey loadPriKey(InputStream inputStream)
            throws IOException, InvalidKeySpecException, NoSuchAlgorithmException {
        ByteArrayOutputStream outputStream = new ByteArrayOutputStream();
        byte[] bts = new byte[1024];
        int len;
        while ((len = inputStream.read(bts)) != -1) {
            outputStream.write(bts, 0, len);
        }
        inputStream.close();
        outputStream.close();
        return loadPriKey(outputStream.toByteArray());
    }

    /**
     * 从文件加载RSA公钥 openssl rsa -in ca.key -pubout -outform DER -out ca_pub.der
     */
    public static PublicKey loadPubKey(byte[] bts) throws Exception {
        EncodedKeySpec publicKeySpec = new X509EncodedKeySpec(bts);
        return getKeyFactory().generatePublic(publicKeySpec);
    }

    /**
     * 从文件加载RSA公钥 openssl rsa -in ca.key -pubout -outform DER -out ca_pub.der
     */
    public static PublicKey loadPubKey(String path) throws Exception {
        EncodedKeySpec publicKeySpec = new X509EncodedKeySpec(Files.readAllBytes(Paths.get(path)));
        return getKeyFactory().generatePublic(publicKeySpec);
    }

    /**
     * 从文件加载RSA公钥 openssl rsa -in ca.key -pubout -outform DER -out ca_pub.der
     */
    public static PublicKey loadPubKey(URI uri) throws Exception {
        return loadPubKey(Paths.get(uri).toString());
    }

    /**
     * 从文件加载RSA公钥 openssl rsa -in ca.key -pubout -outform DER -out ca_pub.der
     */
    public static PublicKey loadPubKey(InputStream inputStream) throws Exception {
        ByteArrayOutputStream outputStream = new ByteArrayOutputStream();
        byte[] bts = new byte[1024];
        int len;
        while ((len = inputStream.read(bts)) != -1) {
            outputStream.write(bts, 0, len);
        }
        inputStream.close();
        outputStream.close();
        return loadPubKey(outputStream.toByteArray());
    }

    /**
     * 从文件加载证书
     */
    public static X509Certificate loadCert(InputStream inputStream) throws CertificateException {
        CertificateFactory cf = CertificateFactory.getInstance("X.509");
        return (X509Certificate) cf.generateCertificate(inputStream);
    }

    /**
     * 从文件加载证书
     */
    public static X509Certificate loadCert(String path) throws Exception {
        return loadCert(new FileInputStream(path));
    }

    /**
     * 从文件加载证书
     */
    public static X509Certificate loadCert(URI uri) throws Exception {
        return loadCert(Paths.get(uri).toString());
    }

    /**
     * 读取ssl证书使用者信息
     */
    public static String getSubject(InputStream inputStream) throws Exception {
        X509Certificate certificate = loadCert(inputStream);
        //读出来顺序是反的需要反转下
        List<String> tempList = Arrays.asList(certificate.getIssuerDN().toString().split(", "));
        return IntStream.rangeClosed(0, tempList.size() - 1)
                .mapToObj(i -> tempList.get(tempList.size() - i - 1)).collect(Collectors.joining(", "));
    }

    /**
     * 读取ssl证书使用者信息
     */
    public static String getSubject(X509Certificate certificate) throws Exception {
        //读出来顺序是反的需要反转下
        List<String> tempList = Arrays.asList(certificate.getIssuerDN().toString().split(", "));
        return IntStream.rangeClosed(0, tempList.size() - 1)
                .mapToObj(i -> tempList.get(tempList.size() - i - 1)).collect(Collectors.joining(", "));
    }

    /**
     * 动态生成服务器证书,并进行CA签授
     *
     * @param issuer 颁发机构
     */
    public static X509Certificate genCert(String issuer, PrivateKey caPriKey, Date caNotBefore,
                                          Date caNotAfter, PublicKey serverPubKey,
                                          String... hosts) throws Exception {
<<<<<<< HEAD
        return CertUtilsInternal.generateServerCert(issuer, caPriKey, caNotBefore, caNotAfter, serverPubKey, hosts);
=======
        return CertUtilsLoader.generateServerCert(issuer, caPriKey, caNotBefore, caNotAfter, serverPubKey, hosts);
>>>>>>> efe3bb1d
    }

    /**
     * 生成CA服务器证书
     */
    public static X509Certificate genCACert(String subject, Date caNotBefore, Date caNotAfter,
                                            KeyPair keyPair) throws Exception {
<<<<<<< HEAD
        return CertUtilsInternal.generateCaCert(subject, caNotBefore, caNotAfter, keyPair);
=======
        return CertUtilsLoader.generateCaCert(subject, caNotBefore, caNotAfter, keyPair);
>>>>>>> efe3bb1d
    }

    /**
     * 设置所使用的生成器名称.
     * @param generatorName 欲使用的生成器所属名称, 如果为 null 则恢复默认生成器.
     * @throws NoSuchElementException 如果指定名称不存在所属生成器则抛出该异常.
     */
    public static void setCertGenerator(String generatorName) {
<<<<<<< HEAD
        CertUtilsInternal.setSelectionGenerator(
                generatorName == null ? CertUtilsInternal.DEFAULT_GENERATOR_NAME : generatorName);
=======
        CertUtilsLoader.setSelectionGenerator(
                generatorName == null ? CertUtilsLoader.DEFAULT_GENERATOR_NAME : generatorName);
>>>>>>> efe3bb1d
    }

    /**
     * 获取当前所选择的生成器名称.
     * @return 返回指定要使用的生成器名称.
     */
    public static String getCertGenerator() {
<<<<<<< HEAD
        return CertUtilsInternal.getCurrentSelectionGenerator();
=======
        return CertUtilsLoader.getCurrentSelectionGenerator();
>>>>>>> efe3bb1d
    }

    public static void main(String[] args) throws Exception {
        //生成ca证书和私钥
        KeyPair keyPair = CertUtil.genKeyPair();
        File caCertFile = new File("./ca.crt");
        if (caCertFile.exists()) {
            caCertFile.delete();
        }

        Files.write(Paths.get(caCertFile.toURI()),
                CertUtil.genCACert(
                        "C=CN, ST=GD, L=SZ, O=lee, OU=study, CN=Proxyee",
                        new Date(),
                        new Date(System.currentTimeMillis() + TimeUnit.DAYS.toMillis(3650)),
                        keyPair)
                        .getEncoded());

        File caPriKeyFile = new File("./ca_private.der");
        if (caPriKeyFile.exists()) {
            caPriKeyFile.delete();
        }

        Files.write(caPriKeyFile.toPath(),
                new PKCS8EncodedKeySpec(keyPair.getPrivate().getEncoded()).getEncoded());
    }
}<|MERGE_RESOLUTION|>--- conflicted
+++ resolved
@@ -177,11 +177,7 @@
     public static X509Certificate genCert(String issuer, PrivateKey caPriKey, Date caNotBefore,
                                           Date caNotAfter, PublicKey serverPubKey,
                                           String... hosts) throws Exception {
-<<<<<<< HEAD
-        return CertUtilsInternal.generateServerCert(issuer, caPriKey, caNotBefore, caNotAfter, serverPubKey, hosts);
-=======
         return CertUtilsLoader.generateServerCert(issuer, caPriKey, caNotBefore, caNotAfter, serverPubKey, hosts);
->>>>>>> efe3bb1d
     }
 
     /**
@@ -189,11 +185,7 @@
      */
     public static X509Certificate genCACert(String subject, Date caNotBefore, Date caNotAfter,
                                             KeyPair keyPair) throws Exception {
-<<<<<<< HEAD
-        return CertUtilsInternal.generateCaCert(subject, caNotBefore, caNotAfter, keyPair);
-=======
         return CertUtilsLoader.generateCaCert(subject, caNotBefore, caNotAfter, keyPair);
->>>>>>> efe3bb1d
     }
 
     /**
@@ -202,13 +194,8 @@
      * @throws NoSuchElementException 如果指定名称不存在所属生成器则抛出该异常.
      */
     public static void setCertGenerator(String generatorName) {
-<<<<<<< HEAD
-        CertUtilsInternal.setSelectionGenerator(
-                generatorName == null ? CertUtilsInternal.DEFAULT_GENERATOR_NAME : generatorName);
-=======
         CertUtilsLoader.setSelectionGenerator(
                 generatorName == null ? CertUtilsLoader.DEFAULT_GENERATOR_NAME : generatorName);
->>>>>>> efe3bb1d
     }
 
     /**
@@ -216,11 +203,7 @@
      * @return 返回指定要使用的生成器名称.
      */
     public static String getCertGenerator() {
-<<<<<<< HEAD
-        return CertUtilsInternal.getCurrentSelectionGenerator();
-=======
         return CertUtilsLoader.getCurrentSelectionGenerator();
->>>>>>> efe3bb1d
     }
 
     public static void main(String[] args) throws Exception {
